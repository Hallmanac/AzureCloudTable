﻿namespace AzureCloudTableContext.Api
{
<<<<<<< HEAD
    using System.Net;
=======
    using System;
    using System.Collections.Concurrent;
    using System.Collections.Generic;
    using System.Linq;
    using System.Net;
    using System.Text;
    using System.Threading.Tasks;
    using Microsoft.WindowsAzure.Storage;
    using Microsoft.WindowsAzure.Storage.Table;
    using Microsoft.WindowsAzure.Storage.Table.Queryable;
    using ServiceStack.Text;
>>>>>>> cb3fee9b

    /// <summary>
    ///     Class that provides direct interaction to the current Azure Table through commonly used techniques.
    ///     Uses a generic object that implements the ITableEntity interface. This class can be used in
    ///     conjunction with the CloudTableEntity class to wrap a POCO.
    /// </summary>
    /// <typeparam name="TAzureTableEntity"></typeparam>
    public class TableAccessContext<TAzureTableEntity> where TAzureTableEntity : ITableEntity, new()
    {
        private CloudStorageAccount _storageAccount;
        private CloudTable _table;

        public TableAccessContext(CloudStorageAccount storageAccount)
        {
            var tableName = string.Format("{0}Table", typeof(TAzureTableEntity).Name);
            InitTableAccess(storageAccount, tableName);
        }

        public TableAccessContext(CloudStorageAccount storageAccount, string tableName)
        {
            tableName = string.IsNullOrWhiteSpace(tableName) ? string.Format("{0}Table", typeof(TAzureTableEntity).Name) : tableName;
            InitTableAccess(storageAccount, tableName);
        }

        /// <summary>
        ///     Gets the current Azure Table being accessed.
        /// </summary>
        public CloudTable Table { get { return _table; } }

        public ServicePoint TableServicePoint { get; set; }

        #region ---Writes---
        /// <summary>
        ///     Executes a single table operation of the same name.
        /// </summary>
        /// <param name="tableEntity">Single entity used in table operation.</param>
        public void InsertOrMerge(TAzureTableEntity tableEntity)
        {
            var updateOperation = TableOperation.InsertOrMerge(tableEntity);
            _table.Execute(updateOperation);
        }

        public async Task InsertOrMergeAsync(TAzureTableEntity tableEntity)
        {
            var updateOperation = TableOperation.InsertOrMerge(tableEntity);
            await _table.ExecuteAsync(updateOperation);
        }

        /// <summary>
        ///     Executes a batch table operation of the same name on an array of
        ///     <param name="entities"></param>
        ///     . Insures that
        ///     that the batch meets Azure Table requrirements for Entity Group Transactions (i.e. batch no larger than 4MB or
        ///     no more than 100 in a batch).
        /// </summary>
        /// <param name="entities"></param>
        public void InsertOrMerge(TAzureTableEntity[] entities)
        {
            ExecuteBatchOperation(entities, CtConstants.TableOpInsertOrMerge);
        }

        public async Task InsertOrMergeAsync(TAzureTableEntity[] entities)
        {
            await ExecuteBatchOperationAsync(entities, CtConstants.TableOpInsertOrMerge).ConfigureAwait(false);
        }

        /// <summary>
        ///     Executes a single table operation of the same name.
        /// </summary>
        /// <param name="tableEntity">Single entity used in table operation.</param>
        public void InsertOrReplace(TAzureTableEntity tableEntity)
        {
            var updateOperation = TableOperation.InsertOrReplace(tableEntity);
            _table.Execute(updateOperation);
        }

        /// <summary>
        ///     Executes a single InsertOrReplace table opertion asynchronously.
        /// </summary>
        /// <param name="tableEntity"></param>
        /// <returns></returns>
        public async Task InsertOrReplaceAsync(TAzureTableEntity tableEntity)
        {
            var updateOperation = TableOperation.InsertOrReplace(tableEntity);
            await _table.ExecuteAsync(updateOperation);
        }

        /// <summary>
        ///     Executes a batch table operation of the same name on an array of
        ///     <param name="entities"></param>
        ///     . Insures that
        ///     that the batch meets Azure Table requrirements for Entity Group Transactions (i.e. batch no larger than 4MB or
        ///     no more than 100 in a batch).
        /// </summary>
        /// <param name="entities"></param>
        public void InsertOrReplace(TAzureTableEntity[] entities)
        {
            ExecuteBatchOperation(entities, CtConstants.TableOpInsertOrReplace);
        }

        /// <summary>
        ///     Executes a batch InsertOrReplace asynchronously and groups the given entities into groups that meet the Azure Table
        ///     requirements
        ///     for Entity Group Transactions (i.e. batch no larger than 4MB or no more than 100 in a batch).
        /// </summary>
        /// <param name="entities"></param>
        /// <returns></returns>
        public async Task InsertOrReplaceAsync(TAzureTableEntity[] entities)
        {
            await ExecuteBatchOperationAsync(entities, CtConstants.TableOpInsertOrReplace).ConfigureAwait(false);
        }

        /// <summary>
        ///     Executes a single table operation of the same name.
        /// </summary>
        /// <param name="tableEntity">Single entity used in table operation.</param>
        public void Insert(TAzureTableEntity tableEntity)
        {
            var insertTableEntity = TableOperation.Insert(tableEntity);
            _table.Execute(insertTableEntity);
        }

        /// <summary>
        ///     Executes a single Insert asynchronously.
        /// </summary>
        /// <param name="tableEntity"></param>
        /// <returns></returns>
        public async Task InsertAsync(TAzureTableEntity tableEntity)
        {
            var insertTableEntity = TableOperation.Insert(tableEntity);
            await _table.ExecuteAsync(insertTableEntity);
        }

        /// <summary>
        ///     Executes a batch table operation of the same name on an array of
        ///     <param name="entities"></param>
        ///     . Insures that
        ///     that the batch meets Azure Table requrirements for Entity Group Transactions (i.e. batch no larger than 4MB or
        ///     no more than 100 in a batch).
        /// </summary>
        /// <param name="entities"></param>
        public void Insert(TAzureTableEntity[] entities)
        {
            ExecuteBatchOperation(entities, CtConstants.TableOpInsert);
        }

        /// <summary>
        ///     Executes a batch InsertOrReplace asynchronously and groups the given entities into groups that meet the Azure Table
        ///     requirements
        ///     for Entity Group Transactions (i.e. batch no larger than 4MB or no more than 100 in a batch).
        /// </summary>
        /// <param name="entities"></param>
        /// <returns></returns>
        public async Task InsertAsync(TAzureTableEntity[] entities)
        {
            await ExecuteBatchOperationAsync(entities, CtConstants.TableOpInsert).ConfigureAwait(false);
        }

        /// <summary>
        ///     Executes a single table operation of the same name.
        /// </summary>
        /// <param name="tableEntity">Single entity used in table operation.</param>
        public void Delete(TAzureTableEntity tableEntity)
        {
            var deleteOperation = TableOperation.Delete(tableEntity);
            _table.Execute(deleteOperation);
        }

        /// <summary>
        ///     Executes a single Delete table operation asynchronously.
        /// </summary>
        /// <param name="tableEntity"></param>
        /// <returns></returns>
        public async Task DeleteAsync(TAzureTableEntity tableEntity)
        {
            var deleteOperation = TableOperation.Delete(tableEntity);
            await _table.ExecuteAsync(deleteOperation);
        }

        /// <summary>
        ///     Executes a batch table operation of the same name on an array of
        ///     <param name="entities"></param>
        ///     . Insures that
        ///     that the batch meets Azure Table requrirements for Entity Group Transactions (i.e. batch no larger than 4MB or
        ///     no more than 100 in a batch).
        /// </summary>
        /// <param name="entities"></param>
        public void Delete(TAzureTableEntity[] entities)
        {
            ExecuteBatchOperation(entities, CtConstants.TableOpDelete);
        }

        /// <summary>
        ///     Executes a batch Delete asynchronously and groups the given entities into groups that meet the Azure Table
        ///     requirements
        ///     for Entity Group Transactions (i.e. batch no larger than 4MB or no more than 100 in a batch).
        /// </summary>
        /// <param name="entities"></param>
        /// <returns></returns>
        public async Task DeleteAsync(TAzureTableEntity[] entities)
        {
            await ExecuteBatchOperationAsync(entities, CtConstants.TableOpDelete).ConfigureAwait(false);
        }

        /// <summary>
        ///     Executes a single table operation of the same name.
        /// </summary>
        /// <param name="tableEntity">Single entity used in table operation.</param>
        public void Replace(TAzureTableEntity tableEntity)
        {
            var replaceOperation = TableOperation.Delete(tableEntity);
            _table.Execute(replaceOperation);
        }

        /// <summary>
        ///     Executes a single Replace table operation asynchronously.
        /// </summary>
        /// <param name="tableEntity"></param>
        /// <returns></returns>
        public async Task ReplaceAsync(TAzureTableEntity tableEntity)
        {
            var replaceOperation = TableOperation.Delete(tableEntity);
            await _table.ExecuteAsync(replaceOperation);
        }

        /// <summary>
        ///     Executes a batch table operation of the same name on an array of
        ///     <param name="entities"></param>
        ///     . Insures that
        ///     that the batch meets Azure Table requrirements for Entity Group Transactions (i.e. batch no larger than 4MB or
        ///     no more than 100 in a batch).
        /// </summary>
        /// <param name="entities"></param>
        public void Replace(TAzureTableEntity[] entities)
        {
            ExecuteBatchOperation(entities, CtConstants.TableOpReplace);
        }

        /// <summary>
        ///     Executes a batch Replace asynchronously and groups the given entities into groups that meet the Azure Table
        ///     requirements
        ///     for Entity Group Transactions (i.e. batch no larger than 4MB or no more than 100 in a batch).
        /// </summary>
        /// <param name="entities"></param>
        /// <returns></returns>
        public async Task ReplaceAsync(TAzureTableEntity[] entities)
        {
            await ExecuteBatchOperationAsync(entities, CtConstants.TableOpReplace).ConfigureAwait(false);
        }

        private void ExecuteBatchOperation(IEnumerable<TAzureTableEntity> entities, string batchMethodName)
        {
            if(entities == null)
            {
                throw new ArgumentNullException("entities");
            }
            if(string.IsNullOrEmpty(batchMethodName))
            {
                throw new ArgumentNullException("batchMethodName");
            }
            // Creating a dictionary to group partitions together since a batch can only represent one partition.
            var batchPartitionPairs = new ConcurrentDictionary<string, List<TAzureTableEntity>>();
            foreach(var entity in entities)
            {
                var entity1 = entity;
                batchPartitionPairs.AddOrUpdate(entity.PartitionKey, new List<TAzureTableEntity> {entity}, (s, list) =>
                {
                    list.Add(entity1);
                    return list;
                });
            }
            // Iterating through the batch key-value pairs and executing the batch
            foreach(var pair in batchPartitionPairs)
            {
                var entityBatch = new EntityBatch(pair.Value.ToArray(), batchMethodName);
                entityBatch.BatchList.ForEach(batchOp => _table.ExecuteBatch(batchOp));
            }
        }

        private async Task ExecuteBatchOperationAsync(IEnumerable<TAzureTableEntity> entities, string batchMethodName)
        {
            if(entities == null)
            {
                throw new ArgumentNullException("entities");
            }
            if(string.IsNullOrEmpty(batchMethodName))
            {
                throw new ArgumentNullException("batchMethodName");
            }
            // Creating a dictionary to group partitions together since a batch can only represent one partition.
            var batchPartitionPairs = new ConcurrentDictionary<string, List<TAzureTableEntity>>();
            foreach(var entity in entities)
            {
                var entity1 = entity;
                batchPartitionPairs.AddOrUpdate(entity.PartitionKey, new List<TAzureTableEntity> {entity}, (s, list) =>
                {
                    list.Add(entity1);
                    return list;
                });
            }
            // Iterating through the batch key-value pairs and executing the batch one partition at a time.
            foreach(var pair in batchPartitionPairs)
            {
                var entityBatch = new EntityBatch(pair.Value.ToArray(), batchMethodName);
                var batchTasks = entityBatch.BatchList.Select(batchOp => _table.ExecuteBatchAsync(batchOp));
                await Task.WhenAll(batchTasks);
            }
        }
        #endregion Writes

        #region Queries
        /// <summary>
        ///     Gives access to a raw TableQuery object to create custom queries against the Azure Table.
        /// </summary>
        /// <returns>TableQuery object</returns>
        public TableQuery<TAzureTableEntity> Query()
        {
            return _table.CreateQuery<TAzureTableEntity>();
        }

        /// <summary>
        ///     Gets all table entities that are in a given partition.
        /// </summary>
        /// <param name="partitionKey"></param>
        /// <returns></returns>
        public IEnumerable<TAzureTableEntity> GetByPartitionKey(string partitionKey)
        {
            return Query().Where(tEnt => tEnt.PartitionKey == partitionKey);
        }

        public async Task<List<TAzureTableEntity>> GetByPartitionKeyAsync(string partitionKey)
        {
            var theQuery = Query().Where(tEnt => tEnt.PartitionKey == partitionKey);
            return await RunQuerySegmentAsync(theQuery.AsTableQuery()).ConfigureAwait(false);
        }

        private IEnumerable<TAzureTableEntity> RunQuerySegment(TableQuery<TAzureTableEntity> theQuery)
        {
            TableQuerySegment<TAzureTableEntity> currentQuerySegment = null;
            while(currentQuerySegment == null || currentQuerySegment.ContinuationToken != null)
            {
                currentQuerySegment = _table.ExecuteQuerySegmented(theQuery,
                    currentQuerySegment != null ? currentQuerySegment.ContinuationToken : null);
                foreach(var entity in currentQuerySegment)
                {
                    yield return entity;
                }
            }
        }

        private async Task<List<TAzureTableEntity>> RunQuerySegmentAsync(TableQuery<TAzureTableEntity> tableQuery)
        {
            TableQuerySegment<TAzureTableEntity> querySegment = null;
            var returnList = new List<TAzureTableEntity>();
            while(querySegment == null || querySegment.ContinuationToken != null)
            {
                querySegment = await _table.ExecuteQuerySegmentedAsync(tableQuery, querySegment != null ? querySegment.ContinuationToken : null);
                returnList.AddRange(querySegment);
            }
            return returnList;
        }

        private IEnumerable<TAzureTableEntity> RunQuerySegmentWithFilter(TableQuery<TAzureTableEntity> theQuery,
                                                                         Func<TAzureTableEntity, bool> customFilter)
        {
            TableQuerySegment<TAzureTableEntity> currentQuerySegment = null;
            while(currentQuerySegment == null || currentQuerySegment.ContinuationToken != null)
            {
                currentQuerySegment = theQuery.ExecuteSegmented(currentQuerySegment != null ? currentQuerySegment.ContinuationToken : null);
                foreach(var entity in currentQuerySegment)
                {
                    if(customFilter(entity))
                    {
                        yield return entity;
                    }
                }
            }
        }

        private async Task<List<TAzureTableEntity>> RunQuerySegmentWithFilterAsync(TableQuery<TAzureTableEntity> tableQuery,
                                                                                   Func<TAzureTableEntity, bool> customFilter)
        {
            TableQuerySegment<TAzureTableEntity> querySegment = null;
            var returnList = new List<TAzureTableEntity>();
            while(querySegment == null || querySegment.ContinuationToken != null)
            {
                querySegment = await _table.ExecuteQuerySegmentedAsync(tableQuery, querySegment != null ? querySegment.ContinuationToken : null);
                foreach(var entity in querySegment)
                {
                    if(customFilter(entity))
                    {
                        returnList.Add(entity);
                    }
                }
            }
            return returnList;
        }

        /// <summary>
        ///     Returns a single table entity based on a given PartitionKey & RowKey combination.
        /// </summary>
        /// <param name="partitionKey"></param>
        /// <param name="rowKey"></param>
        /// <returns></returns>
        public TAzureTableEntity Find(string partitionKey, string rowKey)
        {
            var retrieve = _table.Execute(TableOperation.Retrieve<TAzureTableEntity>(partitionKey, rowKey));
            var result = retrieve.Result;
            return (TAzureTableEntity)result;
            //return (TAzureTableEntity)_table.Execute(TableOperation.Retrieve<TAzureTableEntity>(partitionKey, rowKey)).Result;
        }

        /// <summary>
        ///     Returns a single table entity based on a given PartitionKey & RowKey combination.
        /// </summary>
        /// <param name="partitionKey"></param>
        /// <param name="rowKey"></param>
        /// <returns></returns>
        public async Task<TAzureTableEntity> FindAsync(string partitionKey, string rowKey)
        {
            var query = _table.CreateQuery<TAzureTableEntity>().Where(tEnt => tEnt.PartitionKey == partitionKey && tEnt.RowKey == rowKey);
            var retrieved = await _table.ExecuteAsync(TableOperation.Retrieve<TAzureTableEntity>(partitionKey, rowKey));
            return (TAzureTableEntity)retrieved.Result;
        }

        /// <summary>
        ///     Gets a series of table entities based on a single PartitionKey combined with a range of RowKey values.
        /// </summary>
        /// <param name="pK"></param>
        /// <param name="minRowKey"></param>
        /// <param name="maxRowKey"></param>
        /// <returns></returns>
        public IEnumerable<TAzureTableEntity> GetByPartitionKeyWithRowKeyRange(string pK, string minRowKey = "",
                                                                               string maxRowKey = "")
        {
            var pKFilter = GeneratePartitionKeyFilterCondition(pK);
            var rKMinimum = TableQuery.GenerateFilterCondition(CtConstants.PropNameRowKey, QueryComparisons.GreaterThanOrEqual,
                minRowKey);
            var rKMaximum = TableQuery.GenerateFilterCondition(CtConstants.PropNameRowKey, QueryComparisons.LessThanOrEqual, maxRowKey);
            string combinedFilter;
            if(string.IsNullOrWhiteSpace(minRowKey))
            {
                combinedFilter = string.Format("({0}) {1} ({2})", pKFilter, TableOperators.And, rKMaximum);
            }
            else if(string.IsNullOrWhiteSpace(maxRowKey))
            {
                combinedFilter = string.Format("({0}) {1} ({2})", pKFilter, TableOperators.And, rKMinimum);
            }
            else
            {
                combinedFilter = string.Format("({0}) {1} ({2}) {3} ({4})", pKFilter, TableOperators.And, rKMaximum,
                    TableOperators.And, rKMinimum);
            }
            var query = new TableQuery<TAzureTableEntity>().Where(combinedFilter);
            return RunQuerySegment(query);
        }

        /// <summary>
        ///     Gets a series of table entities based on a single PartitionKey combined with a range of RowKey values
        ///     asynchronously.
        /// </summary>
        /// <param name="pK"></param>
        /// <param name="minRowKey"></param>
        /// <param name="maxRowKey"></param>
        /// <returns></returns>
        public async Task<List<TAzureTableEntity>> GetByPartitionKeyWithRowKeyRangeAsync(string pK, string minRowKey = "",
                                                                                         string maxRowKey = "")
        {
            var pKFilter = GeneratePartitionKeyFilterCondition(pK);
            var rKMinimum = TableQuery.GenerateFilterCondition("RowKey", QueryComparisons.GreaterThanOrEqual,
                minRowKey);
            var rKMaximum = TableQuery.GenerateFilterCondition("RowKey", QueryComparisons.LessThanOrEqual, maxRowKey);
            string combinedFilter;
            if(string.IsNullOrWhiteSpace(minRowKey))
            {
                combinedFilter = string.Format("({0}) {1} ({2})", pKFilter, TableOperators.And, rKMaximum);
            }
            else if(string.IsNullOrWhiteSpace(maxRowKey))
            {
                combinedFilter = string.Format("({0}) {1} ({2})", pKFilter, TableOperators.And, rKMinimum);
            }
            else
            {
                combinedFilter = string.Format("({0}) {1} ({2}) {3} ({4})", pKFilter, TableOperators.And, rKMaximum,
                    TableOperators.And, rKMinimum);
            }
            var query = _table.CreateQuery<TAzureTableEntity>().Where(combinedFilter);
            return await RunQuerySegmentAsync(query).ConfigureAwait(false);
        }

        /// <summary>
        ///     Shortcut method that returns a TableQuery.GenerateFilterCondition based on an equivalent to the given PartitionKey.
        /// </summary>
        /// <param name="partitionKey"></param>
        /// <returns></returns>
        public string GeneratePartitionKeyFilterCondition(string partitionKey)
        {
            return TableQuery.GenerateFilterCondition(CtConstants.PropNamePartitionKey, QueryComparisons.Equal, partitionKey);
        }

        private TableQuery<TAzureTableEntity> CreateQueryWithPartitionKeyAndPropertyFilter(string partitionKey, string propertyFilter)
        {
            var pkFilter = GeneratePartitionKeyFilterCondition(partitionKey);
            var combinedFilter = string.Format("({0}) {1} ({2})", pkFilter, TableOperators.And, propertyFilter);
            var query = new TableQuery<TAzureTableEntity>().Where(combinedFilter);
            return query;
        }

        #region QueryWherePropertyEquals method with overloads
        /// <summary>
        ///     Shortcut method that queries the table based on a given PartitionKey and given property with
        ///     the same property name. Handles the continuation token scenario as well. Overloaded to accept
        ///     all appropriate table entity types.
        /// </summary>
        /// <param name="partitionKey"></param>
        /// <param name="propertyName"></param>
        /// <param name="property"></param>
        /// <returns></returns>
        public IEnumerable<TAzureTableEntity> QueryWherePropertyEquals(string partitionKey, string propertyName, string property)
        {
            var propertyFilter = TableQuery.GenerateFilterCondition(propertyName, QueryComparisons.Equal, property);
            var query = CreateQueryWithPartitionKeyAndPropertyFilter(partitionKey, propertyFilter);
            return RunQuerySegment(query);
        }

        /// <summary>
        ///     Async shortcut method that queries the table based on a given PartitionKey and given property with
        ///     the same property name. Handles the continuation token scenario as well. Overloaded to accept
        ///     all appropriate table entity types.
        /// </summary>
        /// <param name="partitionKey"></param>
        /// <param name="propertyName"></param>
        /// <param name="property"></param>
        /// <returns></returns>
        public async Task<List<TAzureTableEntity>> QueryWherePropertyEqualsAsync(string partitionKey, string propertyName, string property)
        {
            var propertyFilter = TableQuery.GenerateFilterCondition(propertyName, QueryComparisons.Equal, property);
            var query = CreateQueryWithPartitionKeyAndPropertyFilter(partitionKey, propertyFilter);
            return await RunQuerySegmentAsync(query).ConfigureAwait(false);
        }

        /// <summary>
        ///     Shortcut method that queries the table based on a given PartitionKey and given property with
        ///     the same property name. Handles the continuation token scenario as well. Overloaded to accept
        ///     all appropriate table entity types.
        /// </summary>
        /// <param name="partitionKey"></param>
        /// <param name="propertyName"></param>
        /// <param name="property"></param>
        /// <returns></returns>
        public IEnumerable<TAzureTableEntity> QueryWherePropertyEquals(string partitionKey, string propertyName, byte[] property)
        {
            var propertyFilter = TableQuery.GenerateFilterConditionForBinary(propertyName, QueryComparisons.Equal, property);
            var query = CreateQueryWithPartitionKeyAndPropertyFilter(partitionKey, propertyFilter);
            return RunQuerySegment(query);
        }

        /// <summary>
        ///     Async shortcut method that queries the table based on a given PartitionKey and given property with
        ///     the same property name. Handles the continuation token scenario as well. Overloaded to accept
        ///     all appropriate table entity types.
        /// </summary>
        /// <param name="partitionKey"></param>
        /// <param name="propertyName"></param>
        /// <param name="property"></param>
        /// <returns></returns>
        public async Task<List<TAzureTableEntity>> QueryWherePropertyEqualsAsync(string partitionKey, string propertyName, byte[] property)
        {
            var propertyFilter = TableQuery.GenerateFilterConditionForBinary(propertyName, QueryComparisons.Equal, property);
            var query = CreateQueryWithPartitionKeyAndPropertyFilter(partitionKey, propertyFilter);
            return await RunQuerySegmentAsync(query).ConfigureAwait(false);
        }

        /// <summary>
        ///     Shortcut method that queries the table based on a given PartitionKey and given property with
        ///     the same property name. Handles the continuation token scenario as well. Overloaded to accept
        ///     all appropriate table entity types.
        /// </summary>
        /// <param name="partitionKey"></param>
        /// <param name="propertyName"></param>
        /// <param name="property"></param>
        /// <returns></returns>
        public IEnumerable<TAzureTableEntity> QueryWherePropertyEquals(string partitionKey, string propertyName, bool property)
        {
            var propertyFilter = TableQuery.GenerateFilterConditionForBool(propertyName, QueryComparisons.Equal,
                property);
            var query = CreateQueryWithPartitionKeyAndPropertyFilter(partitionKey, propertyFilter);
            return RunQuerySegment(query);
        }

        /// <summary>
        ///     Shortcut method that queries the table based on a given PartitionKey and given property with
        ///     the same property name. Handles the continuation token scenario as well. Overloaded to accept
        ///     all appropriate table entity types.
        /// </summary>
        /// <param name="partitionKey"></param>
        /// <param name="propertyName"></param>
        /// <param name="property"></param>
        /// <returns></returns>
        public async Task<List<TAzureTableEntity>> QueryWherePropertyEqualsAsync(string partitionKey, string propertyName, bool property)
        {
            var propertyFilter = TableQuery.GenerateFilterConditionForBool(propertyName, QueryComparisons.Equal, property);
            var query = CreateQueryWithPartitionKeyAndPropertyFilter(partitionKey, propertyFilter);
            return await RunQuerySegmentAsync(query).ConfigureAwait(false);
        }

        /// <summary>
        ///     Shortcut method that queries the table based on a given PartitionKey and given property with
        ///     the same property name. Handles the continuation token scenario as well. Overloaded to accept
        ///     all appropriate table entity types.
        /// </summary>
        /// <param name="partitionKey"></param>
        /// <param name="propertyName"></param>
        /// <param name="property"></param>
        /// <returns></returns>
        public IEnumerable<TAzureTableEntity> QueryWherePropertyEquals(string partitionKey, string propertyName, DateTimeOffset property)
        {
            var propertyFilter = TableQuery.GenerateFilterConditionForDate(propertyName, QueryComparisons.Equal,
                property);
            var query = CreateQueryWithPartitionKeyAndPropertyFilter(partitionKey, propertyFilter);
            return RunQuerySegment(query);
        }

        /// <summary>
        ///     Shortcut method that queries the table based on a given PartitionKey and given property with
        ///     the same property name. Handles the continuation token scenario as well. Overloaded to accept
        ///     all appropriate table entity types.
        /// </summary>
        /// <param name="partitionKey"></param>
        /// <param name="propertyName"></param>
        /// <param name="property"></param>
        /// <returns></returns>
        public async Task<List<TAzureTableEntity>> QueryWherePropertyEqualsAsync(string partitionKey, string propertyName,
                                                                                 DateTimeOffset property)
        {
            var propertyFilter = TableQuery.GenerateFilterConditionForDate(propertyName, QueryComparisons.Equal, property);
            var query = CreateQueryWithPartitionKeyAndPropertyFilter(partitionKey, propertyFilter);
            return await RunQuerySegmentAsync(query).ConfigureAwait(false);
        }

        /// <summary>
        ///     Shortcut method that queries the table based on a given PartitionKey and given property with
        ///     the same property name. Handles the continuation token scenario as well. Overloaded to accept
        ///     all appropriate table entity types.
        /// </summary>
        /// <param name="partitionKey"></param>
        /// <param name="propertyName"></param>
        /// <param name="property"></param>
        /// <returns></returns>
        public IEnumerable<TAzureTableEntity> QueryWherePropertyEquals(string partitionKey, string propertyName, double property)
        {
            var propertyFilter = TableQuery.GenerateFilterConditionForDouble(propertyName, QueryComparisons.Equal,
                property);
            var query = CreateQueryWithPartitionKeyAndPropertyFilter(partitionKey, propertyFilter);
            return RunQuerySegment(query);
        }

        /// <summary>
        ///     Shortcut method that queries the table based on a given PartitionKey and given property with
        ///     the same property name. Handles the continuation token scenario as well. Overloaded to accept
        ///     all appropriate table entity types.
        /// </summary>
        /// <param name="partitionKey"></param>
        /// <param name="propertyName"></param>
        /// <param name="property"></param>
        /// <returns></returns>
        public async Task<List<TAzureTableEntity>> QueryWherePropertyEqualsAsync(string partitionKey, string propertyName, double property)
        {
            var propertyFilter = TableQuery.GenerateFilterConditionForDouble(propertyName, QueryComparisons.Equal, property);
            var query = CreateQueryWithPartitionKeyAndPropertyFilter(partitionKey, propertyFilter);
            return await RunQuerySegmentAsync(query).ConfigureAwait(false);
        }

        /// <summary>
        ///     Shortcut method that queries the table based on a given PartitionKey and given property with
        ///     the same property name. Handles the continuation token scenario as well. Overloaded to accept
        ///     all appropriate table entity types.
        /// </summary>
        /// <param name="partitionKey"></param>
        /// <param name="propertyName"></param>
        /// <param name="property"></param>
        /// <returns></returns>
        public IEnumerable<TAzureTableEntity> QueryWherePropertyEquals(string partitionKey, string propertyName, Guid property)
        {
            var propertyFilter = TableQuery.GenerateFilterConditionForGuid(propertyName, QueryComparisons.Equal,
                property);
            var query = CreateQueryWithPartitionKeyAndPropertyFilter(partitionKey, propertyFilter);
            return RunQuerySegment(query);
        }

        /// <summary>
        ///     Shortcut method that queries the table based on a given PartitionKey and given property with
        ///     the same property name. Handles the continuation token scenario as well. Overloaded to accept
        ///     all appropriate table entity types.
        /// </summary>
        /// <param name="partitionKey"></param>
        /// <param name="propertyName"></param>
        /// <param name="property"></param>
        /// <returns></returns>
        public async Task<List<TAzureTableEntity>> QueryWherePropertyEqualsAsync(string partitionKey, string propertyName, Guid property)
        {
            var propertyFilter = TableQuery.GenerateFilterConditionForGuid(propertyName, QueryComparisons.Equal, property);
            var query = CreateQueryWithPartitionKeyAndPropertyFilter(partitionKey, propertyFilter);
            return await RunQuerySegmentAsync(query).ConfigureAwait(false);
        }

        /// <summary>
        ///     Shortcut method that queries the table based on a given PartitionKey and given property with
        ///     the same property name. Handles the continuation token scenario as well. Overloaded to accept
        ///     all appropriate table entity types.
        /// </summary>
        /// <param name="partitionKey"></param>
        /// <param name="propertyName"></param>
        /// <param name="property"></param>
        /// <returns></returns>
        public IEnumerable<TAzureTableEntity> QueryWherePropertyEquals(string partitionKey, string propertyName, int property)
        {
            var propertyFilter = TableQuery.GenerateFilterConditionForInt(propertyName, QueryComparisons.Equal,
                property);
            var query = CreateQueryWithPartitionKeyAndPropertyFilter(partitionKey, propertyFilter);
            return RunQuerySegment(query);
        }

        /// <summary>
        ///     Shortcut method that queries the table based on a given PartitionKey and given property with
        ///     the same property name. Handles the continuation token scenario as well. Overloaded to accept
        ///     all appropriate table entity types.
        /// </summary>
        /// <param name="partitionKey"></param>
        /// <param name="propertyName"></param>
        /// <param name="property"></param>
        /// <returns></returns>
        public async Task<List<TAzureTableEntity>> QueryWherePropertyEqualsAsync(string partitionKey, string propertyName, int property)
        {
            var propertyFilter = TableQuery.GenerateFilterConditionForInt(propertyName, QueryComparisons.Equal, property);
            var query = CreateQueryWithPartitionKeyAndPropertyFilter(partitionKey, propertyFilter);
            return await RunQuerySegmentAsync(query).ConfigureAwait(false);
        }

        /// <summary>
        ///     Shortcut method that queries the table based on a given PartitionKey and given property with
        ///     the same property name. Handles the continuation token scenario as well. Overloaded to accept
        ///     all appropriate table entity types.
        /// </summary>
        /// <param name="partitionKey"></param>
        /// <param name="propertyName"></param>
        /// <param name="property"></param>
        /// <returns></returns>
        public IEnumerable<TAzureTableEntity> QueryWherePropertyEquals(string partitionKey, string propertyName, long property)
        {
            var propertyFilter = TableQuery.GenerateFilterConditionForLong(propertyName, QueryComparisons.Equal,
                property);
            var query = CreateQueryWithPartitionKeyAndPropertyFilter(partitionKey, propertyFilter);
            return RunQuerySegment(query);
        }

        /// <summary>
        ///     Shortcut method that queries the table based on a given PartitionKey and given property with
        ///     the same property name. Handles the continuation token scenario as well. Overloaded to accept
        ///     all appropriate table entity types.
        /// </summary>
        /// <param name="partitionKey"></param>
        /// <param name="propertyName"></param>
        /// <param name="property"></param>
        /// <returns></returns>
        public async Task<List<TAzureTableEntity>> QueryWherePropertyEqualsAsync(string partitionKey, string propertyName, long property)
        {
            var propertyFilter = TableQuery.GenerateFilterConditionForLong(propertyName, QueryComparisons.Equal, property);
            var query = CreateQueryWithPartitionKeyAndPropertyFilter(partitionKey, propertyFilter);
            return await RunQuerySegmentAsync(query).ConfigureAwait(false);
        }
        #endregion

        #endregion

        private void InitTableAccess(CloudStorageAccount storageAccount, string tableName)
        {
            _storageAccount = storageAccount;
            TableServicePoint = ServicePointManager.FindServicePoint(_storageAccount.TableEndpoint);
            TableServicePoint.UseNagleAlgorithm = false;
            TableServicePoint.Expect100Continue = false;
            var tableClient = storageAccount.CreateCloudTableClient();
            _table = tableClient.GetTableReference(tableName);
            _table.CreateIfNotExists();
        }

        internal class EntityBatch
        {
            private readonly string _operationName;

            public EntityBatch(IEnumerable<TAzureTableEntity> entities, string operationName)
            {
                _operationName = operationName;
                EntitiesToBatch = new List<EntityBatchPair>();
                foreach(var azureTableEntity in entities)
                {
                    EntitiesToBatch.Add(new EntityBatchPair(azureTableEntity));
                }
                BatchList = new List<TableBatchOperation>();
                BatchArrayByteSize = BatchBytesSize();
                GroupEntitiesIntoBatches();
            }

            public List<EntityBatchPair> EntitiesToBatch { get; private set; }

            public Int64 BatchArrayByteSize { get; private set; }

            public List<TableBatchOperation> BatchList { get; set; }

            public void GroupEntitiesIntoBatches()
            {
                BatchList.Clear();
                EntitiesToBatch.ForEach(ent => ent.IsInBatch = false);
                const int maxBatchCount = 100;
                const int maxBatchSize = 4194304;
                var qtyRemaining = EntitiesToBatch.Count;
                while(qtyRemaining > 0)
                {
                    var batch = new TableBatchOperation();
                    var currentBatchQty = 0;
                    var currentBatchSize = 0;
                    foreach(var entityBatchPair in EntitiesToBatch.Where(etb => !etb.IsInBatch).Select(e => e))
                    {
                        var newSize = currentBatchSize + entityBatchPair.EntityByteSize;
                        if(newSize <= maxBatchSize && currentBatchQty < maxBatchCount)
                        {
                            AddOperationToBatch(ref batch, entityBatchPair.TableEntity, _operationName);
                            currentBatchQty++;
                            currentBatchSize += entityBatchPair.EntityByteSize;
                            qtyRemaining--;
                            entityBatchPair.IsInBatch = true;
                        }
                    }
                    BatchList.Add(batch);
                }
            }

            private void AddOperationToBatch(ref TableBatchOperation tableBatchOperation, TAzureTableEntity entity, string batchMethodName)
            {
                switch(batchMethodName)
                {
                    case CtConstants.TableOpInsert:
                        tableBatchOperation.Insert(entity);
                        break;
                    case CtConstants.TableOpInsertOrMerge:
                        tableBatchOperation.InsertOrMerge(entity);
                        break;
                    case CtConstants.TableOpInsertOrReplace:
                        tableBatchOperation.InsertOrReplace(entity);
                        break;
                    case CtConstants.TableOpMerge:
                        tableBatchOperation.Merge(entity);
                        break;
                    case CtConstants.TableOpDelete:
                        tableBatchOperation.Delete(entity);
                        break;
                    case CtConstants.TableOpReplace:
                        tableBatchOperation.Replace(entity);
                        break;
                }
            }

            private long BatchBytesSize()
            {
                long entityBytes = 0;
                EntitiesToBatch.ForEach(ent => entityBytes += ent.EntityByteSize);
                return entityBytes;
            }
        }

        internal class EntityBatchPair
        {
            public EntityBatchPair(TAzureTableEntity entity)
            {
                TableEntity = entity;
                SerializedEntity = JsonSerializer.SerializeToString(entity);
                EntityByteSize = Encoding.UTF8.GetByteCount(SerializedEntity);
                IsInBatch = false;
            }

            public TAzureTableEntity TableEntity { get; private set; }
            public string SerializedEntity { get; private set; }

            public int EntityByteSize { get; private set; }
            public bool IsInBatch { get; set; }
        }
    }
}<|MERGE_RESOLUTION|>--- conflicted
+++ resolved
@@ -1,20 +1,16 @@
 ﻿namespace AzureCloudTableContext.Api
 {
-<<<<<<< HEAD
-    using System.Net;
-=======
-    using System;
+using System;
     using System.Collections.Concurrent;
-    using System.Collections.Generic;
-    using System.Linq;
+using System.Collections.Generic;
+using System.Linq;
     using System.Net;
     using System.Text;
     using System.Threading.Tasks;
-    using Microsoft.WindowsAzure.Storage;
-    using Microsoft.WindowsAzure.Storage.Table;
+using Microsoft.WindowsAzure.Storage;
+using Microsoft.WindowsAzure.Storage.Table;
     using Microsoft.WindowsAzure.Storage.Table.Queryable;
-    using ServiceStack.Text;
->>>>>>> cb3fee9b
+using ServiceStack.Text;
 
     /// <summary>
     ///     Class that provides direct interaction to the current Azure Table through commonly used techniques.
@@ -32,7 +28,7 @@
             var tableName = string.Format("{0}Table", typeof(TAzureTableEntity).Name);
             InitTableAccess(storageAccount, tableName);
         }
-
+        
         public TableAccessContext(CloudStorageAccount storageAccount, string tableName)
         {
             tableName = string.IsNullOrWhiteSpace(tableName) ? string.Format("{0}Table", typeof(TAzureTableEntity).Name) : tableName;
@@ -270,7 +266,7 @@
             if(entities == null)
             {
                 throw new ArgumentNullException("entities");
-            }
+        }
             if(string.IsNullOrEmpty(batchMethodName))
             {
                 throw new ArgumentNullException("batchMethodName");
@@ -385,12 +381,12 @@
             {
                 currentQuerySegment = theQuery.ExecuteSegmented(currentQuerySegment != null ? currentQuerySegment.ContinuationToken : null);
                 foreach(var entity in currentQuerySegment)
+            {
+                    if(customFilter(entity))
                 {
-                    if(customFilter(entity))
-                    {
-                        yield return entity;
-                    }
-                }
+                    yield return entity;
+                }
+            }
             }
         }
 
@@ -448,11 +444,11 @@
         /// <param name="maxRowKey"></param>
         /// <returns></returns>
         public IEnumerable<TAzureTableEntity> GetByPartitionKeyWithRowKeyRange(string pK, string minRowKey = "",
-                                                                               string maxRowKey = "")
+                                                                     string maxRowKey = "")
         {
             var pKFilter = GeneratePartitionKeyFilterCondition(pK);
             var rKMinimum = TableQuery.GenerateFilterCondition(CtConstants.PropNameRowKey, QueryComparisons.GreaterThanOrEqual,
-                minRowKey);
+                                                                  minRowKey);
             var rKMaximum = TableQuery.GenerateFilterCondition(CtConstants.PropNameRowKey, QueryComparisons.LessThanOrEqual, maxRowKey);
             string combinedFilter;
             if(string.IsNullOrWhiteSpace(minRowKey))
@@ -466,7 +462,7 @@
             else
             {
                 combinedFilter = string.Format("({0}) {1} ({2}) {3} ({4})", pKFilter, TableOperators.And, rKMaximum,
-                    TableOperators.And, rKMinimum);
+                                               TableOperators.And, rKMinimum);
             }
             var query = new TableQuery<TAzureTableEntity>().Where(combinedFilter);
             return RunQuerySegment(query);
@@ -497,13 +493,13 @@
                 combinedFilter = string.Format("({0}) {1} ({2})", pKFilter, TableOperators.And, rKMinimum);
             }
             else
-            {
+                {
                 combinedFilter = string.Format("({0}) {1} ({2}) {3} ({4})", pKFilter, TableOperators.And, rKMaximum,
                     TableOperators.And, rKMinimum);
-            }
+                }
             var query = _table.CreateQuery<TAzureTableEntity>().Where(combinedFilter);
             return await RunQuerySegmentAsync(query).ConfigureAwait(false);
-        }
+            }
 
         /// <summary>
         ///     Shortcut method that returns a TableQuery.GenerateFilterCondition based on an equivalent to the given PartitionKey.
@@ -550,11 +546,11 @@
         /// <param name="property"></param>
         /// <returns></returns>
         public async Task<List<TAzureTableEntity>> QueryWherePropertyEqualsAsync(string partitionKey, string propertyName, string property)
-        {
+            {
             var propertyFilter = TableQuery.GenerateFilterCondition(propertyName, QueryComparisons.Equal, property);
             var query = CreateQueryWithPartitionKeyAndPropertyFilter(partitionKey, propertyFilter);
             return await RunQuerySegmentAsync(query).ConfigureAwait(false);
-        }
+                }
 
         /// <summary>
         ///     Shortcut method that queries the table based on a given PartitionKey and given property with
@@ -582,11 +578,11 @@
         /// <param name="property"></param>
         /// <returns></returns>
         public async Task<List<TAzureTableEntity>> QueryWherePropertyEqualsAsync(string partitionKey, string propertyName, byte[] property)
-        {
+            {
             var propertyFilter = TableQuery.GenerateFilterConditionForBinary(propertyName, QueryComparisons.Equal, property);
             var query = CreateQueryWithPartitionKeyAndPropertyFilter(partitionKey, propertyFilter);
             return await RunQuerySegmentAsync(query).ConfigureAwait(false);
-        }
+                }
 
         /// <summary>
         ///     Shortcut method that queries the table based on a given PartitionKey and given property with
@@ -600,7 +596,7 @@
         public IEnumerable<TAzureTableEntity> QueryWherePropertyEquals(string partitionKey, string propertyName, bool property)
         {
             var propertyFilter = TableQuery.GenerateFilterConditionForBool(propertyName, QueryComparisons.Equal,
-                property);
+                                                                           property);
             var query = CreateQueryWithPartitionKeyAndPropertyFilter(partitionKey, propertyFilter);
             return RunQuerySegment(query);
         }
@@ -615,11 +611,11 @@
         /// <param name="property"></param>
         /// <returns></returns>
         public async Task<List<TAzureTableEntity>> QueryWherePropertyEqualsAsync(string partitionKey, string propertyName, bool property)
-        {
+            {
             var propertyFilter = TableQuery.GenerateFilterConditionForBool(propertyName, QueryComparisons.Equal, property);
             var query = CreateQueryWithPartitionKeyAndPropertyFilter(partitionKey, propertyFilter);
             return await RunQuerySegmentAsync(query).ConfigureAwait(false);
-        }
+                }
 
         /// <summary>
         ///     Shortcut method that queries the table based on a given PartitionKey and given property with
@@ -633,7 +629,7 @@
         public IEnumerable<TAzureTableEntity> QueryWherePropertyEquals(string partitionKey, string propertyName, DateTimeOffset property)
         {
             var propertyFilter = TableQuery.GenerateFilterConditionForDate(propertyName, QueryComparisons.Equal,
-                property);
+                                                                           property);
             var query = CreateQueryWithPartitionKeyAndPropertyFilter(partitionKey, propertyFilter);
             return RunQuerySegment(query);
         }
@@ -649,11 +645,11 @@
         /// <returns></returns>
         public async Task<List<TAzureTableEntity>> QueryWherePropertyEqualsAsync(string partitionKey, string propertyName,
                                                                                  DateTimeOffset property)
-        {
+            {
             var propertyFilter = TableQuery.GenerateFilterConditionForDate(propertyName, QueryComparisons.Equal, property);
             var query = CreateQueryWithPartitionKeyAndPropertyFilter(partitionKey, propertyFilter);
             return await RunQuerySegmentAsync(query).ConfigureAwait(false);
-        }
+                }
 
         /// <summary>
         ///     Shortcut method that queries the table based on a given PartitionKey and given property with
@@ -667,7 +663,7 @@
         public IEnumerable<TAzureTableEntity> QueryWherePropertyEquals(string partitionKey, string propertyName, double property)
         {
             var propertyFilter = TableQuery.GenerateFilterConditionForDouble(propertyName, QueryComparisons.Equal,
-                property);
+                                                                           property);
             var query = CreateQueryWithPartitionKeyAndPropertyFilter(partitionKey, propertyFilter);
             return RunQuerySegment(query);
         }
@@ -682,11 +678,11 @@
         /// <param name="property"></param>
         /// <returns></returns>
         public async Task<List<TAzureTableEntity>> QueryWherePropertyEqualsAsync(string partitionKey, string propertyName, double property)
-        {
+            {
             var propertyFilter = TableQuery.GenerateFilterConditionForDouble(propertyName, QueryComparisons.Equal, property);
             var query = CreateQueryWithPartitionKeyAndPropertyFilter(partitionKey, propertyFilter);
             return await RunQuerySegmentAsync(query).ConfigureAwait(false);
-        }
+                }
 
         /// <summary>
         ///     Shortcut method that queries the table based on a given PartitionKey and given property with
@@ -700,7 +696,7 @@
         public IEnumerable<TAzureTableEntity> QueryWherePropertyEquals(string partitionKey, string propertyName, Guid property)
         {
             var propertyFilter = TableQuery.GenerateFilterConditionForGuid(propertyName, QueryComparisons.Equal,
-                property);
+                                                                           property);
             var query = CreateQueryWithPartitionKeyAndPropertyFilter(partitionKey, propertyFilter);
             return RunQuerySegment(query);
         }
@@ -715,11 +711,11 @@
         /// <param name="property"></param>
         /// <returns></returns>
         public async Task<List<TAzureTableEntity>> QueryWherePropertyEqualsAsync(string partitionKey, string propertyName, Guid property)
-        {
+            {
             var propertyFilter = TableQuery.GenerateFilterConditionForGuid(propertyName, QueryComparisons.Equal, property);
             var query = CreateQueryWithPartitionKeyAndPropertyFilter(partitionKey, propertyFilter);
             return await RunQuerySegmentAsync(query).ConfigureAwait(false);
-        }
+                }
 
         /// <summary>
         ///     Shortcut method that queries the table based on a given PartitionKey and given property with
@@ -733,7 +729,7 @@
         public IEnumerable<TAzureTableEntity> QueryWherePropertyEquals(string partitionKey, string propertyName, int property)
         {
             var propertyFilter = TableQuery.GenerateFilterConditionForInt(propertyName, QueryComparisons.Equal,
-                property);
+                                                                           property);
             var query = CreateQueryWithPartitionKeyAndPropertyFilter(partitionKey, propertyFilter);
             return RunQuerySegment(query);
         }
@@ -748,7 +744,7 @@
         /// <param name="property"></param>
         /// <returns></returns>
         public async Task<List<TAzureTableEntity>> QueryWherePropertyEqualsAsync(string partitionKey, string propertyName, int property)
-        {
+                {
             var propertyFilter = TableQuery.GenerateFilterConditionForInt(propertyName, QueryComparisons.Equal, property);
             var query = CreateQueryWithPartitionKeyAndPropertyFilter(partitionKey, propertyFilter);
             return await RunQuerySegmentAsync(query).ConfigureAwait(false);
@@ -766,7 +762,7 @@
         public IEnumerable<TAzureTableEntity> QueryWherePropertyEquals(string partitionKey, string propertyName, long property)
         {
             var propertyFilter = TableQuery.GenerateFilterConditionForLong(propertyName, QueryComparisons.Equal,
-                property);
+                                                                           property);
             var query = CreateQueryWithPartitionKeyAndPropertyFilter(partitionKey, propertyFilter);
             return RunQuerySegment(query);
         }
@@ -806,11 +802,11 @@
             private readonly string _operationName;
 
             public EntityBatch(IEnumerable<TAzureTableEntity> entities, string operationName)
-            {
+                        {
                 _operationName = operationName;
                 EntitiesToBatch = new List<EntityBatchPair>();
                 foreach(var azureTableEntity in entities)
-                {
+                        {
                     EntitiesToBatch.Add(new EntityBatchPair(azureTableEntity));
                 }
                 BatchList = new List<TableBatchOperation>();
@@ -840,41 +836,41 @@
                     {
                         var newSize = currentBatchSize + entityBatchPair.EntityByteSize;
                         if(newSize <= maxBatchSize && currentBatchQty < maxBatchCount)
-                        {
+                    {
                             AddOperationToBatch(ref batch, entityBatchPair.TableEntity, _operationName);
                             currentBatchQty++;
                             currentBatchSize += entityBatchPair.EntityByteSize;
                             qtyRemaining--;
                             entityBatchPair.IsInBatch = true;
-                        }
                     }
+                }
                     BatchList.Add(batch);
-                }
-            }
-
-            private void AddOperationToBatch(ref TableBatchOperation tableBatchOperation, TAzureTableEntity entity, string batchMethodName)
-            {
+            }
+        }
+
+        private void AddOperationToBatch(ref TableBatchOperation tableBatchOperation, TAzureTableEntity entity, string batchMethodName)
+        {
                 switch(batchMethodName)
-                {
+            {
                     case CtConstants.TableOpInsert:
-                        tableBatchOperation.Insert(entity);
-                        break;
+                    tableBatchOperation.Insert(entity);
+                    break;
                     case CtConstants.TableOpInsertOrMerge:
-                        tableBatchOperation.InsertOrMerge(entity);
-                        break;
+                    tableBatchOperation.InsertOrMerge(entity);
+                    break;
                     case CtConstants.TableOpInsertOrReplace:
-                        tableBatchOperation.InsertOrReplace(entity);
-                        break;
+                    tableBatchOperation.InsertOrReplace(entity);
+                    break;
                     case CtConstants.TableOpMerge:
-                        tableBatchOperation.Merge(entity);
-                        break;
+                    tableBatchOperation.Merge(entity);
+                    break;
                     case CtConstants.TableOpDelete:
-                        tableBatchOperation.Delete(entity);
-                        break;
+                    tableBatchOperation.Delete(entity);
+                    break;
                     case CtConstants.TableOpReplace:
-                        tableBatchOperation.Replace(entity);
-                        break;
-                }
+                    tableBatchOperation.Replace(entity);
+                    break;
+            }
             }
 
             private long BatchBytesSize()
