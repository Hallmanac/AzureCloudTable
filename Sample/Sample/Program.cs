﻿namespace Sample
{
    using System;
    using System.Collections.Generic;
    using System.Diagnostics;
    using System.Linq;
<<<<<<< HEAD
=======
    using System.Net;
>>>>>>> cb3fee9b
    using ServiceStack.Text;

    internal class Program
    {
        private static void Main(string[] args)
        {
            var sw = new Stopwatch();

            #region First Test
            var adminUser = new List<Admin>();
            Console.WriteLine("Initializing User Repo...");
<<<<<<< HEAD
=======
            Console.WriteLine("The nagle = {0}", ServicePointManager.UseNagleAlgorithm);
            Console.WriteLine("The Expect100 status is {0}", ServicePointManager.Expect100Continue);

>>>>>>> cb3fee9b
            sw.Start();
            var userRepo = new UserRepository();
            sw.Stop();
            Console.WriteLine("Repo took {0} milliseconds to complete.", sw.ElapsedMilliseconds);
<<<<<<< HEAD
=======
            Console.WriteLine("The nagle = {0}", userRepo.UserContext.TableAccessContext.TableServicePoint.Expect100Continue);
            Console.WriteLine("The Expect100 status is {0}", userRepo.UserContext.TableAccessContext.TableServicePoint.UseNagleAlgorithm);
>>>>>>> cb3fee9b
            sw.Reset();
            Console.WriteLine("\nPress any key to continue...");
            Console.ReadLine();
            sw.Start();
            var existingUsers = userRepo.GetAllUsers().ToList();
            sw.Stop();
            Console.WriteLine("Getting all Users took {0} milliseconds.", sw.ElapsedMilliseconds);
            Console.WriteLine("There were {0} users: ", existingUsers.Count);
            sw.Reset();
            Console.WriteLine("Press any key to continue...");
            Console.ReadLine();
            if (existingUsers.Count < 1)
            {
                #region Initialize Users
                var user1 = new Admin
                {
                    UserId = Guid.NewGuid(),
                    FirstName = "Brian",
                    LastName = "Hall",
                    EmailAddress = "Brian@Hallmanac.com",
                    UserAddress = new Address
                    {
                        StreetNumber = 1234,
                        StreetName = "Anywhere ST",
                        City = "Orlando",
                        State = "FL",
                        ZipCode = 55555
                    },
                    Employee = "Jennifer"
                };
                var user2 = new Admin
                {
                    UserId = Guid.NewGuid(),
                    FirstName = "Jennifer",
                    LastName = "Adamchek",
                    EmailAddress = "Jenn@somedomain.com",
                    UserAddress = new Address
                    {
                        StreetNumber = 4322,
                        StreetName = "Elm ST",
                        City = "Houston",
                        State = "TX",
                        ZipCode = 22222
                    },
                    Employee = "Brian"
                };
                var user3 = new Standard
                {
                    UserId = Guid.NewGuid(),
                    FirstName = "Daryl",
                    LastName = "Smith",
                    EmailAddress = "Daryl@someotherdomain.com",
                    UserAddress = new Address
                    {
                        StreetNumber = 9068,
                        StreetName = "Pine RD",
                        City = "Seattle",
                        State = "WA",
                        ZipCode = 99888
                    },
                    Manager = "Brian"
                };
                #endregion --Initialize Users--

                Console.WriteLine("Press enter to see info for User 1.");
                Console.ReadLine();
                Console.WriteLine("User 1 is: \n{0}", user1.SerializeAndFormat());
                Console.WriteLine("Press any key to continue...");
                Console.ReadLine();
                Console.WriteLine("Saving Users...");
                sw.Start();
                userRepo.Save(user1);
                sw.Stop();
                Console.WriteLine("Users saved in {0} milliseconds.", sw.ElapsedMilliseconds);
                sw.Reset();
                Console.WriteLine("Press any key to continue...");
                Console.ReadLine();
                Console.WriteLine("Getting all users...");
                sw.Start();
                var allUsersGotten = userRepo.GetAllUsers().ToList();
                sw.Stop();
                foreach (var user in allUsersGotten)
                {
                    var userItem = string.Format("{0}", JsonSerializer.SerializeToString(user, user.GetType()));
                    Console.WriteLine("{0}", userItem.SerializeAndFormat());
                    /*Console.WriteLine("{0}", JsonSerializer.SerializeToString(user, user.GetType()));*/
                }
                /*Console.WriteLine("All Users:\n{0}", allUsersGotten.SerializeAndFormat());*/
                Console.WriteLine("Time taken was {0} milliseconds.", sw.ElapsedMilliseconds);
                sw.Reset();
                Console.WriteLine("Press any key to continue...");
                Console.ReadLine();
                var userList = new List<User>
                {
                    user2,
                    user3
                };
                Console.WriteLine("Saving the rest of the users...");
                sw.Start();
                userRepo.Save(userList.ToArray());
                sw.Stop();
                Console.WriteLine("Users List Saved in {0} milliseconds.", sw.ElapsedMilliseconds);
                sw.Reset();
                Console.WriteLine("Press any key to continue...");
                Console.ReadLine();
            }
            else
            {
                foreach (var existingUser in existingUsers)
                {
                    Console.WriteLine("{0}", JsonSerializer.SerializeToString(existingUser, existingUser.GetType()));
                }
                /*Console.WriteLine("All Users:\n{0}", existingUsers.SerializeAndFormat());*/
                Console.WriteLine("All Users listed above.");
                Console.WriteLine("Press any key to continue...");
                Console.ReadLine();
                Console.WriteLine("Changing State property on users (except those in FL)...");
                sw.Start();
                foreach (var user in existingUsers)
                {
                    if (user.UserAddress.State == "FL") continue;
                    user.UserAddress.State = "NY";
                    user.Version++;
                }
                userRepo.Save(existingUsers.ToArray());
                sw.Stop();
                Console.WriteLine("State property changed.");
                Console.WriteLine("Time take was {0} milliseconds.", sw.ElapsedMilliseconds);
                sw.Reset();
                Console.WriteLine("Press any key to continue...");
                Console.ReadLine();
                Console.WriteLine("Getting users with first name of Brian...");
                sw.Start();
                var usersWithFirstNameBrian = userRepo.GetUsersByFirstName("Brian").ToList();
                sw.Stop();
                Console.WriteLine("List of Users with First Name of Brian:\n{0}", usersWithFirstNameBrian.SerializeAndFormat());
                Console.WriteLine("\nTime taken was {0} milliseconds.", sw.ElapsedMilliseconds);
                sw.Reset();
                Console.WriteLine("Press any key to continue...");
                Console.ReadLine();
            }
            Console.WriteLine("Gettin all Admin user types...");
            sw.Start();
            foreach (var user in userRepo.GetAllUsers())
            {
                if (user.GetType().Name == "Admin")
                {
                    adminUser.Add((Admin)user);
                }
            }
            sw.Stop();
            Console.WriteLine("List of Admin users: \n{0}", adminUser.SerializeAndFormat());
            Console.WriteLine("\nTime taken was {0} milliseconds.", sw.ElapsedMilliseconds);
            sw.Reset();
            Console.WriteLine("\nPress any key to continue...");
            Console.ReadLine();
            Console.WriteLine("Getting users that live in Florida...");
            sw.Start();
            var usersInFlorida = userRepo.GetUsersThatLiveInFlorida().ToList();
            sw.Stop();
            if (usersInFlorida.Count > 0)
            {
                Console.WriteLine("Users in Florida:\n{0}", usersInFlorida.SerializeAndFormat());
            }
            else
            {
                Console.WriteLine("No Users live in Florida.");
            }
            Console.WriteLine("Operation took {0} milliseconds.", sw.ElapsedMilliseconds);
            sw.Reset();
            Console.WriteLine("\nPress any key to continue...");
            Console.ReadLine();
            Console.WriteLine("Getting versions for Jennifer Admin...");
            sw.Start();
            var jenniferUser = userRepo.GetUsersByFirstName("Jennifer");
            var listOfJenniferVersions = new List<Admin>();
            foreach (var userVersion in userRepo.GetAllVersions(jenniferUser.FirstOrDefault()))
            {
                listOfJenniferVersions.Add((Admin)userVersion);
            }
            sw.Stop();
            Console.WriteLine("All Versions of AdminUser...\n{0}", listOfJenniferVersions.SerializeAndFormat());
            Console.WriteLine("Time taken was {0} milliseconds.", sw.ElapsedMilliseconds);
            sw.Reset();
            Console.WriteLine("\nPress any key to continue...");
            /*Console.WriteLine("Getting versions for users...");
            if(existingUsers.Count < 1) existingUsers = userRepo.GetAllUsers().ToList();
            foreach(var user in existingUsers)
            {
                startTime = DateTimeOffset.Now;
                var versionsForCurrentUser = userRepo.GetAllVersions(user).ToList();
                endTime = DateTimeOffset.Now;
                elapsedTime = (endTime - startTime).Milliseconds;
                var latestVersionNumber = versionsForCurrentUser.Max(usr => usr.Version);

                Console.WriteLine("The latest version number is {0}.", latestVersionNumber.ToString());
                Console.WriteLine("\nTime to complete query was {0} milliseconds.", elapsedTime.ToString());
                Console.WriteLine("Press enter to continue...");
                Console.ReadLine();
            }*/
            Console.ReadLine();
            #endregion
        }
    }
}<|MERGE_RESOLUTION|>--- conflicted
+++ resolved
@@ -1,17 +1,14 @@
 ﻿namespace Sample
 {
-    using System;
-    using System.Collections.Generic;
+using System;
+using System.Collections.Generic;
     using System.Diagnostics;
-    using System.Linq;
-<<<<<<< HEAD
-=======
+using System.Linq;
     using System.Net;
->>>>>>> cb3fee9b
-    using ServiceStack.Text;
+using ServiceStack.Text;
 
     internal class Program
-    {
+{
         private static void Main(string[] args)
         {
             var sw = new Stopwatch();
@@ -19,21 +16,15 @@
             #region First Test
             var adminUser = new List<Admin>();
             Console.WriteLine("Initializing User Repo...");
-<<<<<<< HEAD
-=======
             Console.WriteLine("The nagle = {0}", ServicePointManager.UseNagleAlgorithm);
             Console.WriteLine("The Expect100 status is {0}", ServicePointManager.Expect100Continue);
 
->>>>>>> cb3fee9b
             sw.Start();
             var userRepo = new UserRepository();
             sw.Stop();
             Console.WriteLine("Repo took {0} milliseconds to complete.", sw.ElapsedMilliseconds);
-<<<<<<< HEAD
-=======
             Console.WriteLine("The nagle = {0}", userRepo.UserContext.TableAccessContext.TableServicePoint.Expect100Continue);
             Console.WriteLine("The Expect100 status is {0}", userRepo.UserContext.TableAccessContext.TableServicePoint.UseNagleAlgorithm);
->>>>>>> cb3fee9b
             sw.Reset();
             Console.WriteLine("\nPress any key to continue...");
             Console.ReadLine();
